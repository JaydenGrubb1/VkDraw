#include <algorithm>
#include <array>
#include <cstdint>
#include <cstdio>
#include <fstream>
#include <limits>
#include <optional>
#include <ranges>
#include <set>
#include <vector>

#include <vulkan/vulkan.h>
#include <SDL.h>
#include <SDL_vulkan.h>
#include <glm/glm.hpp>

#include "app.h"

static constexpr auto WIDTH = 1280;
static constexpr auto HEIGHT = 720;
static constexpr auto MAX_FRAMES_IN_FLIGHT = 2;

static constexpr std::string_view VERT_SHADER_PATH = "shaders/shader.vert.spv";
static constexpr std::string_view FRAG_SHADER_PATH = "shaders/shader.frag.spv";

static constexpr std::array VALIDATION_LAYERS = {
	"VK_LAYER_KHRONOS_validation"
};
static constexpr std::array DEVICE_EXTENSIONS = {
	"VK_KHR_swapchain"
};

namespace VkDraw {
	struct QueueFamilyIndex {
		std::optional<uint32_t> gfx_family;
		std::optional<uint32_t> present_family;
	};

	struct SwapchainSupport {
		VkSurfaceCapabilitiesKHR capabilities{};
		std::vector<VkSurfaceFormatKHR> formats;
		std::vector<VkPresentModeKHR> present_modes;
	};

<<<<<<< HEAD
	struct Vertex {
		glm::vec2 pos;
		glm::vec3 color;

		static VkVertexInputBindingDescription get_binding() {
			VkVertexInputBindingDescription desc{};
			desc.binding = 0;
			desc.stride = sizeof(Vertex);
			desc.inputRate = VK_VERTEX_INPUT_RATE_VERTEX;
			return desc;
		}

		static std::array<VkVertexInputAttributeDescription, 2> get_attribute() {
			std::array<VkVertexInputAttributeDescription, 2> desc{};

			desc[0].binding = 0;
			desc[0].location = 0;
			desc[0].format = VK_FORMAT_R32G32_SFLOAT;
			desc[0].offset = offsetof(Vertex, pos);

			desc[1].binding = 0;
			desc[1].location = 1;
			desc[1].format = VK_FORMAT_R32G32B32_SFLOAT;
			desc[1].offset = offsetof(Vertex, color);

			return desc;
		}
	};

	const std::vector<Vertex> vertices = {
		{{0.0f, -0.5f}, {1.0f, 0.0f, 0.0f}},
		{{0.5f, 0.5f}, {0.0f, 1.0f, 0.0f}},
		{{-0.5f, 0.5f}, {0.0f, 0.0f, 1.0f}}
	};

	static SDL_Window* _window;
=======
	static SDL_Window *_window;
>>>>>>> 18641295
	static VkApplicationInfo _app_info{};
	static VkInstance _instance{};
	static VkSurfaceKHR _surface{};
	static std::vector<VkExtensionProperties> _supported_extensions;
	static std::vector<const char *> _required_extensions;
	static VkPhysicalDevice _physical_device = nullptr;
	static VkDevice _logical_device = nullptr;
	static QueueFamilyIndex _queue_family;
	static VkQueue _gfx_queue;
	static VkQueue _present_queue;
	static SwapchainSupport _swapchain_support;
	static VkSurfaceFormatKHR _swapchain_format;
	static VkPresentModeKHR _swapchain_mode = VK_PRESENT_MODE_FIFO_KHR;
	static VkExtent2D _swapchain_extent;
	static VkSwapchainKHR _swapchain;
	static std::vector<VkImage> _swapchain_images;
	static std::vector<VkImageView> _swapchain_image_views;
	static VkPipelineLayout _pipeline_layout;
	static VkRenderPass _render_pass;
	static VkPipeline _pipeline;
	static std::vector<VkFramebuffer> _framebuffers;
	static VkCommandPool _command_pool;
	static std::vector<VkCommandBuffer> _command_buffer;
	static std::vector<VkSemaphore> _image_available;
	static std::vector<VkSemaphore> _render_finished;
	static std::vector<VkFence> _in_flight;
	static uint32_t _current_frame = 0;
	static bool _window_resized = false;
	static VkBuffer _vertex_buffer;
	static VkDeviceMemory _vertex_buffer_memory;

#ifdef NDEBUG
	static bool _use_validation = false;
#else
	static bool _use_validation = true;
#endif

	static VkShaderModule create_module(const std::string_view path) {
		std::ifstream file(path.data(), std::ios::ate | std::ios::binary);
		if (!file.is_open()) {
			throw std::runtime_error("Failed to open shader file!");
		}

		const auto size = file.tellg();
		std::vector<char> code(size);
		std::printf("loaded %zu bytes from \"%s\"\n", code.size(), path.data());

		file.seekg(0);
		file.read(code.data(), size);
		file.close();

		VkShaderModuleCreateInfo info{};
		info.sType = VK_STRUCTURE_TYPE_SHADER_MODULE_CREATE_INFO;
		info.codeSize = code.size();
		info.pCode = reinterpret_cast<const uint32_t *>(code.data());

		VkShaderModule module;
		if (vkCreateShaderModule(_logical_device, &info, nullptr, &module) != VK_SUCCESS) {
			throw std::runtime_error("Failed to create shader module!");
		}

		return module;
	}

	static void record_command(VkCommandBuffer cmd_buffer, uint32_t image_idx) {
		VkCommandBufferBeginInfo buffer_info{};
		buffer_info.sType = VK_STRUCTURE_TYPE_COMMAND_BUFFER_BEGIN_INFO;

		if (vkBeginCommandBuffer(cmd_buffer, &buffer_info) != VK_SUCCESS) {
			throw std::runtime_error("Failed to begin command buffer!");
		}

		VkRenderPassBeginInfo render_info{};
		render_info.sType = VK_STRUCTURE_TYPE_RENDER_PASS_BEGIN_INFO;
		render_info.renderPass = _render_pass;
		render_info.framebuffer = _framebuffers[image_idx];
		render_info.renderArea.offset = {0, 0};
		render_info.renderArea.extent = _swapchain_extent;

		VkClearValue clear_color = {{{0.0f, 0.0f, 0.0f, 1.0f}}};
		render_info.clearValueCount = 1;
		render_info.pClearValues = &clear_color;

		vkCmdBeginRenderPass(cmd_buffer, &render_info, VK_SUBPASS_CONTENTS_INLINE);
		vkCmdBindPipeline(cmd_buffer, VK_PIPELINE_BIND_POINT_GRAPHICS, _pipeline);

		VkBuffer buffers[] = {_vertex_buffer};
		VkDeviceSize offsets[] = {0};
		vkCmdBindVertexBuffers(cmd_buffer, 0, 1, buffers, offsets);

		VkViewport viewport{};
		viewport.x = 0.0f;
		viewport.y = 0.0f;
		viewport.width = static_cast<float>(_swapchain_extent.width);
		viewport.height = static_cast<float>(_swapchain_extent.height);
		viewport.minDepth = 0.0f;
		viewport.maxDepth = 1.0f;
		vkCmdSetViewport(cmd_buffer, 0, 1, &viewport);

		VkRect2D scissor{};
		scissor.offset = {0, 0};
		scissor.extent = _swapchain_extent;
		vkCmdSetScissor(cmd_buffer, 0, 1, &scissor);

		vkCmdDraw(cmd_buffer, vertices.size(), 1, 0, 0);
		vkCmdEndRenderPass(cmd_buffer);

		if (vkEndCommandBuffer(cmd_buffer) != VK_SUCCESS) {
			throw std::runtime_error("Failed to record command buffer!");
		}
	}

	static void create_swapchain() {
		// get swapchain support information
		{
			// get surface capabilities
			vkGetPhysicalDeviceSurfaceCapabilitiesKHR(_physical_device, _surface, &_swapchain_support.capabilities);

			// get surface formats
			{
				uint32_t count;
				vkGetPhysicalDeviceSurfaceFormatsKHR(_physical_device, _surface, &count, nullptr);
				_swapchain_support.formats.resize(count);
				vkGetPhysicalDeviceSurfaceFormatsKHR(_physical_device, _surface, &count,
				                                     _swapchain_support.formats.data());
			}

			// get surface presentation modes
			{
				uint32_t count;
				vkGetPhysicalDeviceSurfacePresentModesKHR(_physical_device, _surface, &count, nullptr);
				_swapchain_support.present_modes.resize(count);
				vkGetPhysicalDeviceSurfacePresentModesKHR(_physical_device, _surface, &count,
				                                          _swapchain_support.present_modes.data());
			}

			if (_swapchain_support.formats.empty() || _swapchain_support.present_modes.empty()) {
				throw std::runtime_error("No suitable swapchain available!");
			}
		}

		// select swapchain format
		{
			for (auto format : _swapchain_support.formats) {
				if (format.format == VK_FORMAT_B8G8R8A8_SRGB && format.colorSpace ==
				                                                VK_COLOR_SPACE_SRGB_NONLINEAR_KHR) {
					_swapchain_format = format;
					break;
				}
			}
			// TODO: "rank" format preferences
		}

		// select swapchain presentation mode
		{
			for (auto mode : _swapchain_support.present_modes) {
				if (mode == VK_PRESENT_MODE_MAILBOX_KHR) {
					_swapchain_mode = mode;
				}
			}
			// TODO: consider FIFO for low power device
		}

		// select swapchain extent
		{
			if (_swapchain_support.capabilities.currentExtent.width == std::numeric_limits<uint32_t>::max()) {
				int width;
				int height;
				SDL_Vulkan_GetDrawableSize(_window, &width, &height);

				_swapchain_extent.width = std::clamp(static_cast<uint32_t>(width),
				                                     _swapchain_support.capabilities.minImageExtent.width,
				                                     _swapchain_support.capabilities.maxImageExtent.width);
				_swapchain_extent.height = std::clamp(static_cast<uint32_t>(height),
				                                      _swapchain_support.capabilities.minImageExtent.height,
				                                      _swapchain_support.capabilities.maxImageExtent.height);
			} else {
				_swapchain_extent = _swapchain_support.capabilities.currentExtent;
			}
		}

		std::printf("Vulkan: creating swapchain (%ux%u)\n", _swapchain_extent.width, _swapchain_extent.height);

		uint32_t image_count = std::min(_swapchain_support.capabilities.minImageCount + 1,
		                                _swapchain_support.capabilities.maxImageCount);

		VkSwapchainCreateInfoKHR info{};
		info.sType = VK_STRUCTURE_TYPE_SWAPCHAIN_CREATE_INFO_KHR;
		info.surface = _surface;
		info.minImageCount = image_count;
		info.imageFormat = _swapchain_format.format;
		info.imageColorSpace = _swapchain_format.colorSpace;
		info.imageExtent = _swapchain_extent;
		info.imageArrayLayers = 1; // unless using VR
		info.imageUsage = VK_IMAGE_USAGE_COLOR_ATTACHMENT_BIT; // render direct to image for now
		info.preTransform = _swapchain_support.capabilities.currentTransform;
		info.compositeAlpha = VK_COMPOSITE_ALPHA_OPAQUE_BIT_KHR;
		info.presentMode = _swapchain_mode;
		info.clipped = VK_TRUE;
		info.oldSwapchain = nullptr;

		uint32_t queue_indices[] = {_queue_family.gfx_family.value(), _queue_family.present_family.value()};

		if (_queue_family.gfx_family == _queue_family.present_family) {
			info.imageSharingMode = VK_SHARING_MODE_EXCLUSIVE;
		} else {
			info.imageSharingMode = VK_SHARING_MODE_CONCURRENT;
			info.queueFamilyIndexCount = 2;
			info.pQueueFamilyIndices = queue_indices;
		}

		if (vkCreateSwapchainKHR(_logical_device, &info, nullptr, &_swapchain) != VK_SUCCESS) {
			throw std::runtime_error("Failed to create swapchain!");
		}
	}

	static void create_image_views() {
		uint32_t count;
		vkGetSwapchainImagesKHR(_logical_device, _swapchain, &count, nullptr);
		_swapchain_images.resize(count);
		vkGetSwapchainImagesKHR(_logical_device, _swapchain, &count, _swapchain_images.data());

		_swapchain_image_views.resize(count);
		for (uint32_t i = 0; i < count; i++) {
			VkImageViewCreateInfo info{};
			info.sType = VK_STRUCTURE_TYPE_IMAGE_VIEW_CREATE_INFO;
			info.image = _swapchain_images[i];
			info.viewType = VK_IMAGE_VIEW_TYPE_2D;
			info.format = _swapchain_format.format;
			info.components.r = VK_COMPONENT_SWIZZLE_IDENTITY;
			info.components.g = VK_COMPONENT_SWIZZLE_IDENTITY;
			info.components.b = VK_COMPONENT_SWIZZLE_IDENTITY;
			info.components.a = VK_COMPONENT_SWIZZLE_IDENTITY;
			info.subresourceRange.aspectMask = VK_IMAGE_ASPECT_COLOR_BIT;
			info.subresourceRange.baseMipLevel = 0;
			info.subresourceRange.levelCount = 1;
			info.subresourceRange.baseArrayLayer = 0;
			info.subresourceRange.layerCount = 1;

			if (vkCreateImageView(_logical_device, &info, nullptr, &_swapchain_image_views[i]) != VK_SUCCESS) {
				throw std::runtime_error("Failed to create image view!");
			}
		}
	}

	static void create_framebuffers() {
		_framebuffers.resize(_swapchain_image_views.size());

		for (size_t i = 0; i < _swapchain_image_views.size(); ++i) {
			VkImageView attachment[] = {
				_swapchain_image_views[i]
			};

			VkFramebufferCreateInfo info{};
			info.sType = VK_STRUCTURE_TYPE_FRAMEBUFFER_CREATE_INFO;
			info.renderPass = _render_pass;
			info.attachmentCount = 1;
			info.pAttachments = attachment;
			info.width = _swapchain_extent.width;
			info.height = _swapchain_extent.height;
			info.layers = 1;

			if (vkCreateFramebuffer(_logical_device, &info, nullptr, &_framebuffers[i]) != VK_SUCCESS) {
				throw std::runtime_error("Failed to create framebuffer!");
			}
		}
	}

	static void cleanup_swapchain() {
		for (const auto buffer : _framebuffers) {
			vkDestroyFramebuffer(_logical_device, buffer, nullptr);
		}
		for (const auto view : _swapchain_image_views) {
			vkDestroyImageView(_logical_device, view, nullptr);
		}
		vkDestroySwapchainKHR(_logical_device, _swapchain, nullptr);
	}

	static void recreate_swapchain() {
		if (SDL_GetWindowFlags(_window) & SDL_WINDOW_MINIMIZED) {
			return;
		}
		vkDeviceWaitIdle(_logical_device);
		cleanup_swapchain();
		create_swapchain();
		create_image_views();
		create_framebuffers();
		_window_resized = false;
	}

	static void draw_frame() {
		vkWaitForFences(_logical_device, 1, &_in_flight[_current_frame], VK_TRUE, UINT64_MAX);

		uint32_t image_idx;
		auto res = vkAcquireNextImageKHR(_logical_device, _swapchain, UINT64_MAX, _image_available[_current_frame],
		                                 VK_NULL_HANDLE, &image_idx);
		if (res == VK_ERROR_OUT_OF_DATE_KHR) {
			recreate_swapchain();
			return;
		} else if (res != VK_SUCCESS && res != VK_SUBOPTIMAL_KHR) {
			throw std::runtime_error("Failed to acquire swapchain images!");
		}

		vkResetFences(_logical_device, 1, &_in_flight[_current_frame]);

		vkResetCommandBuffer(_command_buffer[_current_frame], 0);
		record_command(_command_buffer[_current_frame], image_idx);

		VkSemaphore wait[] = {_image_available[_current_frame]};
		VkSemaphore signal[] = {_render_finished[_current_frame]};
		VkPipelineStageFlags wait_stage[] = {VK_PIPELINE_STAGE_COLOR_ATTACHMENT_OUTPUT_BIT};

		VkSubmitInfo submit{};
		submit.sType = VK_STRUCTURE_TYPE_SUBMIT_INFO;
		submit.waitSemaphoreCount = 1;
		submit.pWaitSemaphores = wait;
		submit.pWaitDstStageMask = wait_stage;
		submit.commandBufferCount = 1;
		submit.pCommandBuffers = &_command_buffer[_current_frame];
		submit.signalSemaphoreCount = 1;
		submit.pSignalSemaphores = signal;

		if (vkQueueSubmit(_gfx_queue, 1, &submit, _in_flight[_current_frame]) != VK_SUCCESS) {
			throw std::runtime_error("Failed to submit queue!");
		}

		VkSwapchainKHR swapchains[] = {_swapchain};

		VkPresentInfoKHR present{};
		present.sType = VK_STRUCTURE_TYPE_PRESENT_INFO_KHR;
		present.waitSemaphoreCount = 1;
		present.pWaitSemaphores = signal;
		present.swapchainCount = 1;
		present.pSwapchains = swapchains;
		present.pImageIndices = &image_idx;

		res = vkQueuePresentKHR(_present_queue, &present);
		if (res == VK_ERROR_OUT_OF_DATE_KHR || res == VK_SUBOPTIMAL_KHR || _window_resized) {
			recreate_swapchain();
		} else if (res != VK_SUCCESS) {
			throw std::runtime_error("Failed to present swap chain image!");
		}

		_current_frame = (_current_frame + 1) % MAX_FRAMES_IN_FLIGHT;
	}

	static uint32_t find_memory_type(const uint32_t filter, const VkMemoryPropertyFlags flags) {
		VkPhysicalDeviceMemoryProperties properties{};
		vkGetPhysicalDeviceMemoryProperties(_physical_device, &properties);

		for (uint32_t i = 0; i < properties.memoryTypeCount; i++) {
			if (filter & (1 << i) && (properties.memoryTypes[i].propertyFlags & flags) == flags) {
				return i;
			}
		}

		throw std::runtime_error("Failed to find suitable memory type!");
	}

	int run(std::span<std::string_view> args) {
		// print all arguments
		for (auto [idx, arg] : std::views::enumerate(args)) {
			std::printf("arg[%zu] = %s\n", idx, arg.data());
			// TODO: parse arguments
		}

		if (SDL_Init(SDL_INIT_VIDEO) != 0) {
			throw std::runtime_error("Failed to initialize SDL!");
		}

		if (_window = SDL_CreateWindow("VkDraw", SDL_WINDOWPOS_CENTERED, SDL_WINDOWPOS_CENTERED, WIDTH, HEIGHT,
		                               SDL_WINDOW_VULKAN | SDL_WINDOW_RESIZABLE); _window == nullptr) {
			throw std::runtime_error("Failed to create SDL Window!");
		}

		uint32_t ver;
		vkEnumerateInstanceVersion(&ver);
		std::printf("Vulkan: API version = %d.%d.%d-%d\n",
		            VK_API_VERSION_MAJOR(ver),
		            VK_API_VERSION_MINOR(ver),
		            VK_API_VERSION_PATCH(ver),
		            VK_API_VERSION_VARIANT(ver)
		);

		if (ver < VK_API_VERSION_1_3) {
			throw std::runtime_error("Unsupported API version, must be at least version 1.3.0");
		}

		_app_info.sType = VK_STRUCTURE_TYPE_APPLICATION_INFO;
		_app_info.pNext = nullptr;
		_app_info.pApplicationName = "VkDraw";
		_app_info.applicationVersion = VK_MAKE_VERSION(1, 0, 0);
		_app_info.pEngineName = "NA";
		_app_info.engineVersion = VK_MAKE_VERSION(1, 0, 0);
		_app_info.apiVersion = VK_API_VERSION_1_3;

		// check supported Vulkan extension
		{
			uint32_t count;
			vkEnumerateInstanceExtensionProperties(nullptr, &count, nullptr);
			_supported_extensions.resize(count);
			vkEnumerateInstanceExtensionProperties(nullptr, &count, _supported_extensions.data());

			std::printf("Vulkan: %u extension/s supported {\n", count);
			for (const auto &ext : _supported_extensions) {
				std::printf("\t%s\n", ext.extensionName);
			}
			std::printf("}\n");
		}

		// check required Vulkan extensions
		{
			uint32_t count;
			SDL_Vulkan_GetInstanceExtensions(_window, &count, nullptr);
			_required_extensions.resize(count);
			SDL_Vulkan_GetInstanceExtensions(_window, &count, _required_extensions.data());

			// TODO: push additional required extensions

			std::printf("Vulkan: %u extension/s required {\n", count);
			for (const auto ext : _required_extensions) {
				std::printf("\t%s\n", ext);
			}
			std::printf("}\n");
		}

		// check supported Vulkan layers
		if (_use_validation) {
			uint32_t count;
			vkEnumerateInstanceLayerProperties(&count, nullptr);
			std::vector<VkLayerProperties> layers(count);
			vkEnumerateInstanceLayerProperties(&count, layers.data());

			for (const auto &required : VALIDATION_LAYERS) {
				bool found = false;
				for (const auto &layer : layers) {
					if (strcmp(layer.layerName, required) == 0) {
						found = true;
						break;
					}
				}
				if (!found) {
					throw std::runtime_error("Requested validation layer is not supported");
				}
			}
		}

		// create Vulkan instance
		{
			VkInstanceCreateInfo info{};
			info.sType = VK_STRUCTURE_TYPE_INSTANCE_CREATE_INFO;
			info.pApplicationInfo = &_app_info;
			info.enabledExtensionCount = _required_extensions.size();
			info.ppEnabledExtensionNames = _required_extensions.data();

			if (_use_validation) {
				info.enabledLayerCount = VALIDATION_LAYERS.size();
				info.ppEnabledLayerNames = VALIDATION_LAYERS.data();
			} else {
				info.enabledLayerCount = 0;
				info.ppEnabledLayerNames = nullptr;
			}

			if (vkCreateInstance(&info, nullptr, &_instance) != VK_SUCCESS) {
				throw std::runtime_error("Failed to create Vulkan instance!");
			}
		}

		// create window surface
		{
			if (SDL_Vulkan_CreateSurface(_window, _instance, &_surface) != SDL_TRUE) {
				throw std::runtime_error("Failed to create window surface!");
			}
		}

		// select appropriate GPU
		{
			uint32_t count;
			vkEnumeratePhysicalDevices(_instance, &count, nullptr);
			std::vector<VkPhysicalDevice> devices(count);
			vkEnumeratePhysicalDevices(_instance, &count, devices.data());

			std::printf("Vulkan: %u device/s found {\n", count);
			for (const auto &device : devices) {
				VkPhysicalDeviceProperties properties;
				vkGetPhysicalDeviceProperties(device, &properties);

				std::printf("\t%s\n", properties.deviceName);

				bool dedicated = properties.deviceType == VK_PHYSICAL_DEVICE_TYPE_DISCRETE_GPU;
				bool supports_extensions = true;

				// check if device supports required extensions
				{
					uint32_t ext_count;
					vkEnumerateDeviceExtensionProperties(device, nullptr, &ext_count, nullptr);
					std::vector<VkExtensionProperties> ext_properties(ext_count);
					vkEnumerateDeviceExtensionProperties(device, nullptr, &ext_count, ext_properties.data());

					for (const auto &required : DEVICE_EXTENSIONS) {
						bool found = false;
						for (const auto &ext : ext_properties) {
							if (strcmp(ext.extensionName, required) == 0) {
								found = true;
								break;
							}
						}
						if (!found) {
							supports_extensions = false;
							break;
						}
					}
				}

				// TODO: also check queue family support
				// TODO: also check swapchain support
				// TODO: "rank" devices by non-essential features
				if (dedicated && supports_extensions) {
					_physical_device = device;
				}
			}
			std::printf("}\n");

			if (_physical_device == nullptr) {
				throw std::runtime_error("No suitable graphics device was found!");
			}
		}

		// find queue families
		{
			uint32_t count;
			vkGetPhysicalDeviceQueueFamilyProperties(_physical_device, &count, nullptr);
			std::vector<VkQueueFamilyProperties> families(count);
			vkGetPhysicalDeviceQueueFamilyProperties(_physical_device, &count, families.data());

			for (auto [idx, family] : std::views::enumerate(families)) {
				bool support_gfx = family.queueFlags & VK_QUEUE_GRAPHICS_BIT;
				if (support_gfx) {
					_queue_family.gfx_family = idx;
				}

				VkBool32 support_presentation = false;
				vkGetPhysicalDeviceSurfaceSupportKHR(_physical_device, idx, _surface, &support_presentation);
				if (support_presentation) {
					_queue_family.present_family = idx;
				}

				if (support_gfx && support_presentation) {
					break;
				}
			}

			if (!_queue_family.gfx_family.has_value()) {
				throw std::runtime_error("No suitable graphics queue family available!");
			}
			if (!_queue_family.present_family.has_value()) {
				throw std::runtime_error("No suitable presentation queue family available!");
			}
		}

		// create logical device
		{
			std::vector<VkDeviceQueueCreateInfo> families;
			std::set<uint32_t> unique_families = {
				_queue_family.gfx_family.value(), _queue_family.present_family.value()
			};
			float priority = 1.0f;

			for (auto family : unique_families) {
				VkDeviceQueueCreateInfo info{};
				info.sType = VK_STRUCTURE_TYPE_DEVICE_QUEUE_CREATE_INFO;
				info.queueFamilyIndex = family;
				info.queueCount = 1;
				info.pQueuePriorities = &priority;
				families.push_back(info);
			}

			VkPhysicalDeviceFeatures features{};
			// TODO: add features

			VkDeviceCreateInfo info{};
			info.sType = VK_STRUCTURE_TYPE_DEVICE_CREATE_INFO;
			info.pQueueCreateInfos = families.data();
			info.queueCreateInfoCount = families.size();
			info.pEnabledFeatures = &features;
			info.ppEnabledExtensionNames = DEVICE_EXTENSIONS.data();
			info.enabledExtensionCount = DEVICE_EXTENSIONS.size();

			if (_use_validation) {
				info.enabledLayerCount = VALIDATION_LAYERS.size();
				info.ppEnabledLayerNames = VALIDATION_LAYERS.data();
			} else {
				info.enabledLayerCount = 0;
				info.ppEnabledLayerNames = nullptr;
			}

			if (vkCreateDevice(_physical_device, &info, nullptr, &_logical_device) != VK_SUCCESS) {
				throw std::runtime_error("Failed to create logical device!");
			}
		}

		// get device queues
		{
			vkGetDeviceQueue(_logical_device, _queue_family.gfx_family.value(), 0, &_gfx_queue);
			vkGetDeviceQueue(_logical_device, _queue_family.present_family.value(), 0, &_present_queue);
		}

		create_swapchain();
		create_image_views();

		// create graphics pipeline
		{
			VkGraphicsPipelineCreateInfo pipeline_info{};
			pipeline_info.sType = VK_STRUCTURE_TYPE_GRAPHICS_PIPELINE_CREATE_INFO;

			// create shader modules
			auto vert_shader = create_module(VERT_SHADER_PATH);
			auto frag_shader = create_module(FRAG_SHADER_PATH);

			VkPipelineShaderStageCreateInfo vert_stage{};
			vert_stage.sType = VK_STRUCTURE_TYPE_PIPELINE_SHADER_STAGE_CREATE_INFO;
			vert_stage.stage = VK_SHADER_STAGE_VERTEX_BIT;
			vert_stage.module = vert_shader;
			vert_stage.pName = "main";

			VkPipelineShaderStageCreateInfo frag_stage{};
			frag_stage.sType = VK_STRUCTURE_TYPE_PIPELINE_SHADER_STAGE_CREATE_INFO;
			frag_stage.stage = VK_SHADER_STAGE_FRAGMENT_BIT;
			frag_stage.module = frag_shader;
			frag_stage.pName = "main";

			VkPipelineShaderStageCreateInfo stages[] = {vert_stage, frag_stage};

			pipeline_info.stageCount = 2;
			pipeline_info.pStages = stages;

			// vertex input stage
			auto binding = Vertex::get_binding();
			auto attribs = Vertex::get_attribute();
			VkPipelineVertexInputStateCreateInfo vertex_input_stage{};
			vertex_input_stage.sType = VK_STRUCTURE_TYPE_PIPELINE_VERTEX_INPUT_STATE_CREATE_INFO;
			vertex_input_stage.vertexBindingDescriptionCount = 1;
			vertex_input_stage.pVertexBindingDescriptions = &binding;
			vertex_input_stage.vertexAttributeDescriptionCount = attribs.size();
			vertex_input_stage.pVertexAttributeDescriptions = attribs.data();
			pipeline_info.pVertexInputState = &vertex_input_stage;

			// input assembly
			VkPipelineInputAssemblyStateCreateInfo input_assembly{};
			input_assembly.sType = VK_STRUCTURE_TYPE_PIPELINE_INPUT_ASSEMBLY_STATE_CREATE_INFO;
			input_assembly.topology = VK_PRIMITIVE_TOPOLOGY_TRIANGLE_LIST;
			input_assembly.primitiveRestartEnable = VK_FALSE;
			pipeline_info.pInputAssemblyState = &input_assembly;

			// viewport state
			VkPipelineViewportStateCreateInfo viewport_state{};
			viewport_state.sType = VK_STRUCTURE_TYPE_PIPELINE_VIEWPORT_STATE_CREATE_INFO;
			viewport_state.viewportCount = 1;
			viewport_state.scissorCount = 1;
			pipeline_info.pViewportState = &viewport_state;

			// rasterization
			VkPipelineRasterizationStateCreateInfo rasterization_stage{};
			rasterization_stage.sType = VK_STRUCTURE_TYPE_PIPELINE_RASTERIZATION_STATE_CREATE_INFO;
			rasterization_stage.depthClampEnable = VK_FALSE;
			rasterization_stage.rasterizerDiscardEnable = VK_FALSE;
			rasterization_stage.polygonMode = VK_POLYGON_MODE_FILL;
			rasterization_stage.lineWidth = 1.0f;
			rasterization_stage.cullMode = VK_CULL_MODE_BACK_BIT;
			rasterization_stage.frontFace = VK_FRONT_FACE_CLOCKWISE;
			rasterization_stage.depthBiasEnable = VK_FALSE;
			pipeline_info.pRasterizationState = &rasterization_stage;

			// multisampling
			VkPipelineMultisampleStateCreateInfo multisampling_state{};
			multisampling_state.sType = VK_STRUCTURE_TYPE_PIPELINE_MULTISAMPLE_STATE_CREATE_INFO;
			multisampling_state.sampleShadingEnable = VK_FALSE;
			multisampling_state.rasterizationSamples = VK_SAMPLE_COUNT_1_BIT;
			pipeline_info.pMultisampleState = &multisampling_state;

			// depth and stencil
			pipeline_info.pDepthStencilState = nullptr;

			// color blending
			VkPipelineColorBlendAttachmentState blend_attachment{};
			blend_attachment.colorWriteMask = VK_COLOR_COMPONENT_R_BIT | VK_COLOR_COMPONENT_G_BIT |
			                                  VK_COLOR_COMPONENT_B_BIT | VK_COLOR_COMPONENT_A_BIT;
			blend_attachment.blendEnable = VK_FALSE;

			VkPipelineColorBlendStateCreateInfo blending_state{};
			blending_state.sType = VK_STRUCTURE_TYPE_PIPELINE_COLOR_BLEND_STATE_CREATE_INFO;
			blending_state.logicOpEnable = VK_FALSE;
			blending_state.attachmentCount = 1;
			blending_state.pAttachments = &blend_attachment;
			pipeline_info.pColorBlendState = &blending_state;

			// dynamic states
			std::vector<VkDynamicState> dynamic_states = {
				VK_DYNAMIC_STATE_VIEWPORT,
				VK_DYNAMIC_STATE_SCISSOR
			};

			VkPipelineDynamicStateCreateInfo dynamic_state_info{};
			dynamic_state_info.sType = VK_STRUCTURE_TYPE_PIPELINE_DYNAMIC_STATE_CREATE_INFO;
			dynamic_state_info.dynamicStateCount = dynamic_states.size();
			dynamic_state_info.pDynamicStates = dynamic_states.data();

			pipeline_info.pDynamicState = &dynamic_state_info;

			// pipeline layout
			{
				VkPipelineLayoutCreateInfo info{};
				info.sType = VK_STRUCTURE_TYPE_PIPELINE_LAYOUT_CREATE_INFO;
				info.setLayoutCount = 0;
				info.pSetLayouts = nullptr;
				info.pushConstantRangeCount = 0;
				info.pPushConstantRanges = nullptr;

				if (vkCreatePipelineLayout(_logical_device, &info, nullptr, &_pipeline_layout) != VK_SUCCESS) {
					throw std::runtime_error("Failed to create pipeline layout!");
				}

				pipeline_info.layout = _pipeline_layout;
			}

			// create render pass
			{
				VkAttachmentDescription attachment{};
				attachment.format = _swapchain_format.format;
				attachment.samples = VK_SAMPLE_COUNT_1_BIT;
				attachment.loadOp = VK_ATTACHMENT_LOAD_OP_CLEAR;
				attachment.storeOp = VK_ATTACHMENT_STORE_OP_STORE;
				attachment.stencilLoadOp = VK_ATTACHMENT_LOAD_OP_DONT_CARE;
				attachment.stencilStoreOp = VK_ATTACHMENT_STORE_OP_DONT_CARE;
				attachment.initialLayout = VK_IMAGE_LAYOUT_UNDEFINED;
				attachment.finalLayout = VK_IMAGE_LAYOUT_PRESENT_SRC_KHR;

				VkAttachmentReference reference{};
				reference.attachment = 0;
				reference.layout = VK_IMAGE_LAYOUT_COLOR_ATTACHMENT_OPTIMAL;

				VkSubpassDescription subpass{};
				subpass.pipelineBindPoint = VK_PIPELINE_BIND_POINT_GRAPHICS;
				subpass.colorAttachmentCount = 1;
				subpass.pColorAttachments = &reference;

				VkSubpassDependency dependency{};
				dependency.srcSubpass = VK_SUBPASS_EXTERNAL;
				dependency.dstSubpass = 0;
				dependency.srcStageMask = VK_PIPELINE_STAGE_COLOR_ATTACHMENT_OUTPUT_BIT;
				dependency.srcAccessMask = 0;
				dependency.dstStageMask = VK_PIPELINE_STAGE_COLOR_ATTACHMENT_OUTPUT_BIT;
				dependency.dstAccessMask = VK_ACCESS_COLOR_ATTACHMENT_WRITE_BIT;

				VkRenderPassCreateInfo info{};
				info.sType = VK_STRUCTURE_TYPE_RENDER_PASS_CREATE_INFO;
				info.attachmentCount = 1;
				info.pAttachments = &attachment;
				info.subpassCount = 1;
				info.pSubpasses = &subpass;
				info.dependencyCount = 1;
				info.pDependencies = &dependency;

				if (vkCreateRenderPass(_logical_device, &info, nullptr, &_render_pass) != VK_SUCCESS) {
					throw std::runtime_error("Failed to create render pass!");
				}

				pipeline_info.renderPass = _render_pass;
				pipeline_info.subpass = 0;
			}

			pipeline_info.basePipelineHandle = VK_NULL_HANDLE;
			pipeline_info.basePipelineIndex = -1;

			if (vkCreateGraphicsPipelines(_logical_device, VK_NULL_HANDLE, 1, &pipeline_info, nullptr, &_pipeline) !=
			    VK_SUCCESS) {
				throw std::runtime_error("Failed to create graphics pipeline!");
			}

			// cleanup shader modules
			vkDestroyShaderModule(_logical_device, vert_shader, nullptr);
			vkDestroyShaderModule(_logical_device, frag_shader, nullptr);
		}

		create_framebuffers();

		// create command pools
		{
			VkCommandPoolCreateInfo info{};
			info.sType = VK_STRUCTURE_TYPE_COMMAND_POOL_CREATE_INFO;
			info.flags = VK_COMMAND_POOL_CREATE_RESET_COMMAND_BUFFER_BIT;
			info.queueFamilyIndex = _queue_family.gfx_family.value();

			if (vkCreateCommandPool(_logical_device, &info, nullptr, &_command_pool) != VK_SUCCESS) {
				throw std::runtime_error("Failed to create command pool!");
			}
		}

		// setup in-flight arrays
		{
			_command_buffer.resize(MAX_FRAMES_IN_FLIGHT);
			_image_available.resize(MAX_FRAMES_IN_FLIGHT);
			_render_finished.resize(MAX_FRAMES_IN_FLIGHT);
			_in_flight.resize(MAX_FRAMES_IN_FLIGHT);
		}

		// create command buffers
		{
			VkCommandBufferAllocateInfo info{};
			info.sType = VK_STRUCTURE_TYPE_COMMAND_BUFFER_ALLOCATE_INFO;
			info.commandPool = _command_pool;
			info.level = VK_COMMAND_BUFFER_LEVEL_PRIMARY;
			info.commandBufferCount = MAX_FRAMES_IN_FLIGHT;

			if (vkAllocateCommandBuffers(_logical_device, &info, _command_buffer.data()) != VK_SUCCESS) {
				throw std::runtime_error("Failed to allocate command buffer!");
			}
		}

		// create synchronization object
		{
			VkSemaphoreCreateInfo sem_info{};
			sem_info.sType = VK_STRUCTURE_TYPE_SEMAPHORE_CREATE_INFO;

			VkFenceCreateInfo fence_info{};
			fence_info.sType = VK_STRUCTURE_TYPE_FENCE_CREATE_INFO;
			fence_info.flags = VK_FENCE_CREATE_SIGNALED_BIT; // ensure first frame is not blocked

			for (int i = 0; i < MAX_FRAMES_IN_FLIGHT; i++) {
				if (vkCreateSemaphore(_logical_device, &sem_info, nullptr, &_image_available[i]) != VK_SUCCESS) {
					throw std::runtime_error("Failed to create image_available semaphore!");
				}
				if (vkCreateSemaphore(_logical_device, &sem_info, nullptr, &_render_finished[i]) != VK_SUCCESS) {
					throw std::runtime_error("Failed to create render_finished semaphore!");
				}
				if (vkCreateFence(_logical_device, &fence_info, nullptr, &_in_flight[i]) != VK_SUCCESS) {
					throw std::runtime_error("Failed to create in_flight fence!");
				}
			}
		}

		// create vertex buffer
		{
			VkBufferCreateInfo info{};
			info.sType = VK_STRUCTURE_TYPE_BUFFER_CREATE_INFO;
			info.size = sizeof(Vertex) * vertices.size();
			info.usage = VK_BUFFER_USAGE_VERTEX_BUFFER_BIT;
			info.sharingMode = VK_SHARING_MODE_EXCLUSIVE;

			if (vkCreateBuffer(_logical_device, &info, nullptr, &_vertex_buffer) != VK_SUCCESS) {
				throw std::runtime_error("Failed to create vertex buffer!");
			}
		}

		// allocate memory for vertex buffer
		{
			VkMemoryRequirements requirements{};
			vkGetBufferMemoryRequirements(_logical_device, _vertex_buffer, &requirements);

			VkMemoryAllocateInfo info{};
			info.sType = VK_STRUCTURE_TYPE_MEMORY_ALLOCATE_INFO;
			info.allocationSize = requirements.size;
			info.memoryTypeIndex = find_memory_type(requirements.memoryTypeBits,
			                                        VK_MEMORY_PROPERTY_HOST_VISIBLE_BIT |
			                                        VK_MEMORY_PROPERTY_HOST_COHERENT_BIT);

			if (vkAllocateMemory(_logical_device, &info, nullptr, &_vertex_buffer_memory) != VK_SUCCESS) {
				throw std::runtime_error("Failed to allocate vertex buffer memory!");
			}

			vkBindBufferMemory(_logical_device, _vertex_buffer, _vertex_buffer_memory, 0);
		}

		// fill vertex buffer
		{
			auto amount = sizeof(Vertex) * vertices.size();
			void* data;
			vkMapMemory(_logical_device, _vertex_buffer_memory, 0, amount, 0, &data);
			memcpy(data, vertices.data(), amount);
			vkUnmapMemory(_logical_device, _vertex_buffer_memory);
		}

		SDL_Event event;
		bool running = true;

		auto last = static_cast<float>(SDL_GetTicks());
		float accumulator = 0.0f;
		float frame_count = 0.0f;

		while (running) {
			auto now = static_cast<float>(SDL_GetTicks());
			float delta = now - last;
			last = now;
			accumulator += delta;
			frame_count++;

			if (accumulator >= 1000) {
				char title[64];
				float avg = accumulator / frame_count;
				accumulator = 0.0f;
				frame_count = 0.0f;

				std::snprintf(title, sizeof(title), "VkDraw | FPS: %.0f (%.2fms)", 1000.0f / avg, avg);
				SDL_SetWindowTitle(_window, title);
			}

			while (SDL_PollEvent(&event)) {
				switch (event.type) {
					case SDL_QUIT:
						running = false;
						break;
					case SDL_WINDOWEVENT:
						if (event.window.type == SDL_WINDOWEVENT_RESIZED) {
							_window_resized = true;
						}
					default:
						break;
				}
			}

			draw_frame();
		}

		vkDeviceWaitIdle(_logical_device);

		for (int i = 0; i < MAX_FRAMES_IN_FLIGHT; i++) {
			vkDestroyFence(_logical_device, _in_flight[i], nullptr);
			vkDestroySemaphore(_logical_device, _render_finished[i], nullptr);
			vkDestroySemaphore(_logical_device, _image_available[i], nullptr);
		}

		vkDestroyCommandPool(_logical_device, _command_pool, nullptr);

		vkDestroyBuffer(_logical_device, _vertex_buffer, nullptr);
		vkFreeMemory(_logical_device, _vertex_buffer_memory, nullptr);

		vkDestroyPipeline(_logical_device, _pipeline, nullptr);
		vkDestroyRenderPass(_logical_device, _render_pass, nullptr);
		vkDestroyPipelineLayout(_logical_device, _pipeline_layout, nullptr);

		cleanup_swapchain();

		vkDestroyDevice(_logical_device, nullptr);
		vkDestroySurfaceKHR(_instance, _surface, nullptr);
		vkDestroyInstance(_instance, nullptr);

		SDL_DestroyWindow(_window);
		SDL_Quit();

		return EXIT_SUCCESS;
	}
}<|MERGE_RESOLUTION|>--- conflicted
+++ resolved
@@ -42,7 +42,6 @@
 		std::vector<VkPresentModeKHR> present_modes;
 	};
 
-<<<<<<< HEAD
 	struct Vertex {
 		glm::vec2 pos;
 		glm::vec3 color;
@@ -79,9 +78,6 @@
 	};
 
 	static SDL_Window* _window;
-=======
-	static SDL_Window *_window;
->>>>>>> 18641295
 	static VkApplicationInfo _app_info{};
 	static VkInstance _instance{};
 	static VkSurfaceKHR _surface{};
